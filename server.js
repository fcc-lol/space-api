import express from 'express';
import {fetchDataCached} from './modules/spaceWeather.js';
import {getEarthImageURL, getEarthImage, getEarthImageryMetadataCached, getEarthImageryListCached} from './modules/earthNow.js';
import {satellitesAboveCached, satellitePositionsCached} from './modules/satellites.js';
import {convertDmsToDecimal} from './modules/coordinates.js';
import {getNeoFeedCached} from './modules/nearEarthObjects.js';
import {getUpcomingLaunchesCached, getUpcomingEventsCached, getLauncherConfigurationsCached} from './modules/spaceFlight.js';
import cache from './modules/cache.js';
import setupLog from './setup-log.json' with { type: 'json' };
import cors from 'cors';

const app = express();
const port = process.env.PORT || 3102;

// How often (in seconds) to fetch fresh satellite data to avoid N2YO rate limits.
const SATELLITE_DATA_FETCH_INTERVAL_SECONDS = 60;

// Middleware to parse JSON bodies
app.use(express.json());

// Enable CORS for all routes and origins
app.use(cors());

// Register refresh functions with the cache
cache.registerRefreshFunction('solarflares', () => fetchDataCached('solarFlares'));
cache.registerRefreshFunction('sep', () => fetchDataCached('SEP'));
cache.registerRefreshFunction('cmes', () => fetchDataCached('CMEs'));
cache.registerRefreshFunction('neos', () => getNeoFeedCached());
cache.registerRefreshFunction('launches', () => getUpcomingLaunchesCached());
cache.registerRefreshFunction('events', () => getUpcomingEventsCached());
cache.registerRefreshFunction('launchVehicles', () => getLauncherConfigurationsCached());
// Note: We are not registering a global refresh function for satellites
// because its parameters (lat, lon) are request-specific.
// The cache for this endpoint will be populated on-demand by user requests.
setInterval(() => {
    cache.refreshAll(); // This will refresh solarflares, sep, cmes, neos
}, 15 * 60 * 1000); // Refresh every 15 minutes

app.get('/', (req, res) => {
  res.send('space-api');
});

app.get('/solarflares', async (req, res) => {
  console.log("Getting solar flares");
  
  const response = await fetchDataCached('solarFlares', req.query.startDate || null, req.query.endDate || null);
  res.json(response);
})

app.get('/sep', async (req, res) => {
  console.log("Getting SEPs")
  
  const response = await fetchDataCached('SEP', req.query.startDate || null, req.query.endDate || null);
  res.json(response);
});

app.get('/cmes', async (req, res) => {
  console.log("Getting coronal mass ejections")
  
  const response = await fetchDataCached('CMEs', req.query.startDate || null, req.query.endDate || null);
  res.json(response);
});

app.get('/earthnow/list', async (req, res) => {
  try {
    const date = req.query.date || 'latest';
    const variant = req.query.variant || 'natural';

    const response = await getEarthImageryListCached(date, variant);
    res.json(response);
  } catch (error) {
    console.error('Error fetching Earth imagery list:', error);
    res.status(500).json({ error: 'Failed to fetch Earth imagery list', message: error.message });
  }
});


app.get('/earthnow/imageurl', async (req, res) => {
  try {
    const date = req.query.date || 'latest';
    const variant = req.query.variant || 'natural';
    const index = req.query.index || 0;
    const response = await getEarthImageURL(date, variant, index);
    res.json(response);
  } catch (error) {
    console.error('Error serving Earth image:', error);
    res.status(500).json({ 
      error: 'Failed to fetch Earth image', 
      message: error.message 
    });
  }
});

app.get('/earthnow/image', async (req, res) => {
  try {
    const date = req.query.date || 'latest';
    const variant = req.query.variant || 'natural';
    const index = req.query.index || 0;
    const imageUrl = await getEarthImageURL(date, variant, index);
    res.redirect(imageUrl);
  } catch (error) {
    console.error('Error getting Earth image URL:', error);
    res.status(500).json({ error: 'Failed to get Earth image URL', message: error.message });
  }
});

app.get('/earthnow/metadata', async (req, res) => {
  const date = req.query.date || 'latest';
  const variant = req.query.variant || 'natural';
  const index = req.query.index || 0;

  console.log(`Getting image for date ${date} and variant ${variant}`)

  const response = await getEarthImageryMetadataCached(date, variant, index);
  res.json(response);
});

app.get('/neos', async (req, res) => {
  const response = await getNeoFeedCached();
  res.json(response);
});

app.get('/satellites-above', async (req, res) => {
  console.log("Getting satellites above");
  try {
    // Default location: NYC
    let coords = convertDmsToDecimal(`40°41'34.4"N 73°58'54.2"W`);
    
    if (req.query.dms) {
      const dmsCoords = convertDmsToDecimal(req.query.dms);
      coords.latitude = dmsCoords.latitude;
      coords.longitude = dmsCoords.longitude;
      console.log("Using dms");
    } else if (req.query.lat && req.query.lon) {
      coords.latitude = parseFloat(req.query.lat);
      coords.longitude = parseFloat(req.query.lon);
      console.log("Using lat and lon");
    }
    console.log(coords);


    // Get coordinates from query params, or use defaults
    const latitude = coords.latitude;
    const longitude = coords.longitude;
    const altitude = req.query.alt || 0;
    const searchRadius = req.query.radius || 7;

    // Fetch satellite data with caching handled in the module
    const response = await satellitesAboveCached(latitude, longitude, altitude, searchRadius);
    
    res.json(response);
  } catch (error) {
    console.error('Error fetching satellites:', error);
    // Avoid caching errors
    res.status(500).json({
      error: 'Failed to fetch satellite data',
      message: error.message
    });
  }
});

app.get("/satellite-positions", async (req, res) => {
  console.log("Getting satellite positions");
  try {
    let coords = convertDmsToDecimal(`40°41'34.4"N 73°58'54.2"W`);
    const latitude = coords.latitude;
    const longitude = coords.longitude;

    const satId = req.query.satid;
    
    // Fetch satellite positions with caching handled in the module
    const response = await satellitePositionsCached(latitude, longitude, satId, SATELLITE_DATA_FETCH_INTERVAL_SECONDS);

    res.json(response);

  } catch (error) {
    console.error('Error in /satellite-positions:', error);
    res.status(500).json({ error: 'Failed to get satellite positions', message: error.message });
  }
});

app.get('/space-flight/launches', async (req, res) => {
  console.log("Getting upcoming launches");
  
<<<<<<< HEAD
  // Check cache first
  const cacheKey = 'launches';
  let response = cache.get(cacheKey);
  
  if (!response) {
    // Fetch fresh data if not in cache
    response = await getUpcomingLaunches();
    cache.set(cacheKey, response, 5 * 60 * 1000); // Cache for 5 minutes
  }
  
=======
  const response = await getUpcomingLaunchesCached();
>>>>>>> 69742983
  res.json(response);
});

app.get('/space-flight/events', async (req, res) => {
  console.log("Getting upcoming events");
  
<<<<<<< HEAD
  // Check cache first
  const cacheKey = 'events';
  let response = cache.get(cacheKey);
  
  if (!response) {
    // Fetch fresh data if not in cache
    response = await getUpcomingEvents();
    cache.set(cacheKey, response, 5 * 60 * 1000); // Cache for 5 minutes
  }
  
=======
  const response = await getUpcomingEventsCached();
>>>>>>> 69742983
  res.json(response);
});

app.get('/space-flight/launcher-configurations', async (req, res) => {
  console.log("Getting launch vehicles");
  
  const search = req.query.search;
<<<<<<< HEAD
  const cacheKey = `launch_vehicles_${search}`;
  let response = cache.get(cacheKey);
  
  if (!response) {
    // Fetch fresh data if not in cache
    response = await getLauncherConfigurations(search);
    cache.set(cacheKey, response, 5 * 60 * 1000); // Cache for 5 minutes
  }
  
=======
  const response = await getLauncherConfigurationsCached(search);
>>>>>>> 69742983
  res.json(response);
});

app.get('/dmstodecimals', (req, res) => {
  const dmsString = req.query.dms;
  if (!dmsString) {
    return res.status(400).json({ error: 'Missing dms query parameter' });
  }
  const decimalCoords = convertDmsToDecimal(dmsString);
  res.json(decimalCoords);
})

// Add a cache status endpoint for debugging
app.get('/cache/status', (req, res) => {
  res.json(cache.getStatus());
});

// Force refresh endpoint - clear specific cache entry or all cache
app.post('/cache/refresh', (req, res) => {
  const { key } = req.body;
  
  try {
    if (key) {
      cache.refresh(key);
      res.json({ message: `Cache refresh initiated for ${key}` });
    } else {
      cache.refreshAll();
      res.json({ message: 'All cache entries are being refreshed' });
    }
  } catch (error) {
    console.log('Force refreshed all cache entries');
    res.status(400).json({ message: error.message });
  }
});

app.listen(port, () => {
  console.log(`Server is running at http://localhost:${port}`);
});<|MERGE_RESOLUTION|>--- conflicted
+++ resolved
@@ -182,40 +182,14 @@
 app.get('/space-flight/launches', async (req, res) => {
   console.log("Getting upcoming launches");
   
-<<<<<<< HEAD
-  // Check cache first
-  const cacheKey = 'launches';
-  let response = cache.get(cacheKey);
-  
-  if (!response) {
-    // Fetch fresh data if not in cache
-    response = await getUpcomingLaunches();
-    cache.set(cacheKey, response, 5 * 60 * 1000); // Cache for 5 minutes
-  }
-  
-=======
   const response = await getUpcomingLaunchesCached();
->>>>>>> 69742983
   res.json(response);
 });
 
 app.get('/space-flight/events', async (req, res) => {
   console.log("Getting upcoming events");
   
-<<<<<<< HEAD
-  // Check cache first
-  const cacheKey = 'events';
-  let response = cache.get(cacheKey);
-  
-  if (!response) {
-    // Fetch fresh data if not in cache
-    response = await getUpcomingEvents();
-    cache.set(cacheKey, response, 5 * 60 * 1000); // Cache for 5 minutes
-  }
-  
-=======
   const response = await getUpcomingEventsCached();
->>>>>>> 69742983
   res.json(response);
 });
 
@@ -223,19 +197,7 @@
   console.log("Getting launch vehicles");
   
   const search = req.query.search;
-<<<<<<< HEAD
-  const cacheKey = `launch_vehicles_${search}`;
-  let response = cache.get(cacheKey);
-  
-  if (!response) {
-    // Fetch fresh data if not in cache
-    response = await getLauncherConfigurations(search);
-    cache.set(cacheKey, response, 5 * 60 * 1000); // Cache for 5 minutes
-  }
-  
-=======
   const response = await getLauncherConfigurationsCached(search);
->>>>>>> 69742983
   res.json(response);
 });
 
